const mongoose = require('mongoose');
const { STEAM_TYPES } = require('../config/steamConstants');

const priceSchema = new mongoose.Schema({
    currency: { type: String, required: true },
    initial: { type: Number },
    final: { type: Number },
    discount_percent: { type: Number, default: 0 },
    initial_formatted: { type: String },
    final_formatted: { type: String },
    lastChecked: { type: Date, default: Date.now }
});

<<<<<<< HEAD
=======
/**
 * Esquema para la información de Metacritic
 */
>>>>>>> 78051119
const metacriticSchema = new mongoose.Schema({
    score: { type: Number },
    url: { type: String }
});

<<<<<<< HEAD
=======
/**
 * Esquema para las recomendaciones
 */
>>>>>>> 78051119
const recommendationsSchema = new mongoose.Schema({
    total: { type: Number, default: 0 }
});

const gameSchema = new mongoose.Schema({
    appid: { type: Number, required: true, unique: true },
    type: { 
        type: String, 
        enum: Object.values(STEAM_TYPES), 
        default: STEAM_TYPES.UNKNOWN,
        index: true
    },
    isMainType: { 
        type: Boolean, 
        default: false,
        index: true
    },
    is_free: {
        type: Boolean,
        default: false,
        index: true
    },
    name: { type: String, required: true },
    required_age: { type: Number },
    developers: [String],
    publishers: [String],
    packages: [Number],
    platforms: {
        windows: Boolean,
        mac: Boolean,
        linux: Boolean
    },
    genres: [String],
    dlc: [Number],
    header_image: String,
    website: String,
    price: priceSchema,
<<<<<<< HEAD
=======
    price_overview: priceOverviewSchema,
>>>>>>> 78051119
    metacritic: metacriticSchema,
    recommendations: recommendationsSchema,
    priceHistory: [priceSchema],
    lastUpdated: { type: Date, default: Date.now }
});

gameSchema.index({ name: 1 });
gameSchema.index({ 'price.discount_percent': 1 });
gameSchema.index({ genres: 1 });
gameSchema.index({ publishers: 1 });
gameSchema.index({ developers: 1 });
gameSchema.index({ 'metacritic.score': 1 });

const Game = mongoose.model('Game', gameSchema);

module.exports = Game;<|MERGE_RESOLUTION|>--- conflicted
+++ resolved
@@ -11,23 +11,11 @@
     lastChecked: { type: Date, default: Date.now }
 });
 
-<<<<<<< HEAD
-=======
-/**
- * Esquema para la información de Metacritic
- */
->>>>>>> 78051119
 const metacriticSchema = new mongoose.Schema({
     score: { type: Number },
     url: { type: String }
 });
 
-<<<<<<< HEAD
-=======
-/**
- * Esquema para las recomendaciones
- */
->>>>>>> 78051119
 const recommendationsSchema = new mongoose.Schema({
     total: { type: Number, default: 0 }
 });
@@ -65,10 +53,6 @@
     header_image: String,
     website: String,
     price: priceSchema,
-<<<<<<< HEAD
-=======
-    price_overview: priceOverviewSchema,
->>>>>>> 78051119
     metacritic: metacriticSchema,
     recommendations: recommendationsSchema,
     priceHistory: [priceSchema],
@@ -81,6 +65,7 @@
 gameSchema.index({ publishers: 1 });
 gameSchema.index({ developers: 1 });
 gameSchema.index({ 'metacritic.score': 1 });
+gameSchema.index({ 'metacritic.score': 1 });
 
 const Game = mongoose.model('Game', gameSchema);
 
