const axios = require('axios');
const Game = require('../models/Game');
const logger = require('../utils/logger');
const { PAGINATION } = require('../config/constants');
const steamService = require('../services/steamService');

const getSteamGames = async (req, res) => {
    try {
        const page = parseInt(req.query.page) || PAGINATION.DEFAULT_PAGE;
        const pageSize = Math.min(parseInt(req.query.pageSize) || PAGINATION.DEFAULT_PAGE_SIZE, PAGINATION.MAX_PAGE_SIZE);
        
        logger.info(`Fetching Steam games - Page: ${page}, PageSize: ${pageSize}`);
        
        const response = await axios.get(`https://api.steampowered.com/ISteamApps/GetAppList/v2/?key=${process.env.STEAM_API_KEY}`);
        
        const filteredGames = response.data.applist.apps.filter(game => 
            game.name && 
            game.name.trim() !== '' && 
            !game.name.toLowerCase().includes('test')
        );
        
        const startIndex = (page - 1) * pageSize;
        const endIndex = startIndex + pageSize;
        const paginatedGames = filteredGames.slice(startIndex, endIndex);
        
        logger.info(`Found ${filteredGames.length} games, returning ${paginatedGames.length} games for page ${page}`);
        
        for (const game of paginatedGames) {
            const existingGame = await Game.findOne({ appid: game.appid });
            
            if (!existingGame) {
                logger.info(`Saving new game to database: ${game.name} (${game.appid})`);
                await new Game({
                    appid: game.appid,
                    name: game.name
                }).save();
            }
        }
        
        const categorizedGames = {
            games: paginatedGames.filter(game => 
                game.name.toLowerCase().includes('game') || 
                !game.name.toLowerCase().includes('dlc') && 
                !game.name.toLowerCase().includes('soundtrack') && 
                !game.name.toLowerCase().includes('pack')
            ),
            dlc: paginatedGames.filter(game => 
                game.name.toLowerCase().includes('dlc') || 
                game.name.toLowerCase().includes('pack') || 
                game.name.toLowerCase().includes('addon')
            ),
            package: paginatedGames.filter(game => 
                game.name.toLowerCase().includes('bundle') || 
                game.name.toLowerCase().includes('collection') || 
                game.name.toLowerCase().includes('complete') || 
                game.name.toLowerCase().includes('edition')
            )
        };
        
        const totalGames = filteredGames.length;
        const mongoStats = {
            totalGames: await Game.countDocuments(),
            categorizedGames: {
                game: await Game.countDocuments({ type: 'game' }),
                dlc: await Game.countDocuments({ type: 'dlc' }),
                package: await Game.countDocuments({ type: 'package' })
            }
        };
        
        res.json({
            pagination: {
                currentPage: page,
                pageSize: pageSize,
                totalGames: totalGames,
                totalPages: Math.ceil(totalGames / pageSize)
            },
            total: Object.values(categorizedGames).flat().length,
            categorizedGames,
            mongoStats
        });
    } catch (error) {
        logger.error(`Error fetching Steam games: ${error.message}`);
        res.status(500).json({ error: 'Error fetching Steam games' });
    }
};

const checkDifferences = async (req, res) => {
    try {
        const response = await axios.get(`https://api.steampowered.com/ISteamApps/GetAppList/v2/?key=${process.env.STEAM_API_KEY}`);
        
        const steamGames = response.data.applist.apps.filter(game => 
            game.name && 
            game.name.trim() !== '' && 
            !game.name.toLowerCase().includes('test')
        );

        const dbGames = await Game.find({}, { appid: 1, name: 1, _id: 0 });
        
        const steamAppIds = new Set(steamGames.map(g => g.appid));
        const dbAppIds = new Set(dbGames.map(g => g.appid));

        const missingInDb = steamGames.filter(g => !dbAppIds.has(g.appid));
        const extraInDb = dbGames.filter(g => !steamAppIds.has(g.appid));

        res.json({
            statistics: {
                totalInSteam: steamGames.length,
                totalInDb: dbGames.length,
                missingInDb: missingInDb.length,
                extraInDb: extraInDb.length
            },
            differences: {
                missingInDb: missingInDb,
                extraInDb: extraInDb
            }
        });
    } catch (error) {
        logger.error(`Error checking differences: ${error.message}`);
        res.status(500).json({ error: 'Error checking differences' });
    }
};

const getStoredGames = async (req, res) => {
    try {
        const page = parseInt(req.query.page) || PAGINATION.DEFAULT_PAGE;
        const pageSize = Math.min(parseInt(req.query.pageSize) || PAGINATION.DEFAULT_PAGE_SIZE, PAGINATION.MAX_PAGE_SIZE);
        const type = req.query.type;
        const withType = req.query.withType === 'true';

        let query = {};
        if (type) {
            query.type = type;
        }
        if (withType !== undefined) {
            query.type = withType ? { $exists: true } : { $exists: false };
        }
        
        const games = await Game.find(query)
            .skip((page - 1) * pageSize)
            .limit(pageSize);

        const total = await Game.countDocuments(query);

        res.json({
            pagination: {
                currentPage: page,
                pageSize: pageSize,
                totalGames: total,
                totalPages: Math.ceil(total / pageSize)
            },
            games
        });
    } catch (error) {
        logger.error(`Error fetching stored games: ${error.message}`);
        res.status(500).json({ error: 'Error fetching stored games' });
    }
};

const getGameDetails = async (req, res) => {
    try {
        const appid = parseInt(req.params.appid);
        
        if (!appid || isNaN(appid)) {
            logger.warn(`Intento de acceso con ID de aplicación inválido: ${req.params.appid}`);
            return res.status(400).json({ 
                error: 'ID de aplicación inválido',
                message: 'El ID de aplicación debe ser un número entero válido'
            });
        }
        
        logger.info(`Fetching details for game with appid: ${appid}`);
        
        let game = await Game.findOne({ appid });
        
<<<<<<< HEAD
        // Migrar datos de price_overview a price si existe el campo antiguo
        if (game && game.price_overview && !game.price) {
            logger.info(`Migrando datos de price_overview a price para el juego ${appid}`);
            game.price = {
                currency: game.price_overview.currency,
                initial: game.price_overview.initial / 100,
                final: game.price_overview.final / 100,
                discount_percent: game.price_overview.discount_percent,
                initial_formatted: game.price_overview.initial_formatted,
                final_formatted: game.price_overview.final_formatted,
                lastChecked: new Date()
            };
            game.price_overview = undefined;
            await game.save();
            logger.info(`Migración completada para el juego ${appid}`);
        }
        
=======
        // Verificar si el juego necesita actualización
        // Se considera que necesita actualización si:
        // 1. No existe en la base de datos
        // 2. No tiene información de metacritic
        // 3. No tiene información de recommendations
        // 4. La última actualización fue hace más de 24 horas
>>>>>>> 78051119
        const needsUpdate = !game || 
                           !game.metacritic || 
                           !game.recommendations ||
                           (game.lastUpdated && (new Date() - new Date(game.lastUpdated)) > (24 * 60 * 60 * 1000));
        
        if (needsUpdate) {
            logger.info(`Game not found or data is outdated. Updating from Steam API for appid: ${appid}`);
            
            const gameDetails = await steamService.getGameDetails(appid, game ? game.name : 'Unknown');
            
            if (gameDetails) {
                if (!game) {
                    game = new Game(gameDetails);
                    await game.save();
                    logger.info(`Created new game entry for appid: ${appid}`);
                } else {
<<<<<<< HEAD
                    const updatedGame = { ...game.toObject() };
                    
                    Object.keys(gameDetails).forEach(key => {
                        if (gameDetails[key] !== undefined) {
                            if ((key === 'metacritic' || key === 'recommendations' || key === 'price') && gameDetails[key]) {
=======
                    // Actualizar el juego existente utilizando programación inmutable
                    // Crear una copia del objeto para no modificar el original directamente
                    const updatedGame = { ...game.toObject() };
                    
                    // Actualizar todos los campos con los nuevos datos
                    Object.keys(gameDetails).forEach(key => {
                        if (gameDetails[key] !== undefined) {
                            // Asegurar que metacritic y recommendations siempre se guarden
                            if ((key === 'metacritic' || key === 'recommendations') && gameDetails[key]) {
>>>>>>> 78051119
                                updatedGame[key] = gameDetails[key];
                                game[key] = gameDetails[key];
                                logger.info(`Updated ${key} information for game ${appid}`);
                            } else {
                                updatedGame[key] = gameDetails[key];
                                game[key] = gameDetails[key];
                            }
                        }
                    });
                    
<<<<<<< HEAD
                    // Eliminar el campo price_overview si existe
                    if (game.price_overview) {
                        game.price_overview = undefined;
                    }
                    
=======
                    // Actualizar la fecha de última actualización
>>>>>>> 78051119
                    game.lastUpdated = new Date();
                    
                    await game.save();
                    logger.info(`Updated existing game entry for appid: ${appid}`);
                }
            } else {
                logger.warn(`No data available from Steam API for game with appid: ${appid}`);
                
<<<<<<< HEAD
=======
                // Si el juego existe pero no se pudo obtener información actualizada,
                // asegurarse de que al menos tenga estructuras vacías para metacritic y recommendations
>>>>>>> 78051119
                if (game) {
                    if (!game.metacritic) {
                        game.metacritic = { score: null, url: null };
                    }
                    
                    if (!game.recommendations) {
                        game.recommendations = { total: 0 };
                    }
                    
                    await game.save();
                    logger.info(`Added empty metacritic and recommendations structures for game ${appid}`);
                } else {
                    return res.status(404).json({ 
                        error: 'Juego no encontrado',
                        message: 'No se pudo encontrar información para este juego en la API de Steam'
                    });
                }
            }
        }
        
        game = await Game.findOne({ appid });
        
        if (!game) {
            return res.status(404).json({ 
                error: 'Juego no encontrado',
                message: 'No se pudo encontrar el juego solicitado en la base de datos'
            });
        }
        
        const gameObject = game.toObject();
        
        delete gameObject.__v;
        
        // Eliminar el campo price_overview de la respuesta si existe
        if (gameObject.price_overview) {
            delete gameObject.price_overview;
        }
        
        res.json(gameObject);
    } catch (error) {
        logger.error(`Error fetching game details: ${error.message}`);
        res.status(500).json({ 
            error: 'Error al obtener detalles del juego',
            message: 'Se produjo un error al recuperar los detalles del juego solicitado'
        });
    }
};

module.exports = {
    getSteamGames,
    checkDifferences,
    getStoredGames,
    getGameDetails
};<|MERGE_RESOLUTION|>--- conflicted
+++ resolved
@@ -166,13 +166,17 @@
                 error: 'ID de aplicación inválido',
                 message: 'El ID de aplicación debe ser un número entero válido'
             });
+            logger.warn(`Intento de acceso con ID de aplicación inválido: ${req.params.appid}`);
+            return res.status(400).json({ 
+                error: 'ID de aplicación inválido',
+                message: 'El ID de aplicación debe ser un número entero válido'
+            });
         }
         
         logger.info(`Fetching details for game with appid: ${appid}`);
         
         let game = await Game.findOne({ appid });
         
-<<<<<<< HEAD
         // Migrar datos de price_overview a price si existe el campo antiguo
         if (game && game.price_overview && !game.price) {
             logger.info(`Migrando datos de price_overview a price para el juego ${appid}`);
@@ -190,14 +194,6 @@
             logger.info(`Migración completada para el juego ${appid}`);
         }
         
-=======
-        // Verificar si el juego necesita actualización
-        // Se considera que necesita actualización si:
-        // 1. No existe en la base de datos
-        // 2. No tiene información de metacritic
-        // 3. No tiene información de recommendations
-        // 4. La última actualización fue hace más de 24 horas
->>>>>>> 78051119
         const needsUpdate = !game || 
                            !game.metacritic || 
                            !game.recommendations ||
@@ -214,23 +210,11 @@
                     await game.save();
                     logger.info(`Created new game entry for appid: ${appid}`);
                 } else {
-<<<<<<< HEAD
                     const updatedGame = { ...game.toObject() };
                     
                     Object.keys(gameDetails).forEach(key => {
                         if (gameDetails[key] !== undefined) {
                             if ((key === 'metacritic' || key === 'recommendations' || key === 'price') && gameDetails[key]) {
-=======
-                    // Actualizar el juego existente utilizando programación inmutable
-                    // Crear una copia del objeto para no modificar el original directamente
-                    const updatedGame = { ...game.toObject() };
-                    
-                    // Actualizar todos los campos con los nuevos datos
-                    Object.keys(gameDetails).forEach(key => {
-                        if (gameDetails[key] !== undefined) {
-                            // Asegurar que metacritic y recommendations siempre se guarden
-                            if ((key === 'metacritic' || key === 'recommendations') && gameDetails[key]) {
->>>>>>> 78051119
                                 updatedGame[key] = gameDetails[key];
                                 game[key] = gameDetails[key];
                                 logger.info(`Updated ${key} information for game ${appid}`);
@@ -241,15 +225,11 @@
                         }
                     });
                     
-<<<<<<< HEAD
                     // Eliminar el campo price_overview si existe
                     if (game.price_overview) {
                         game.price_overview = undefined;
                     }
                     
-=======
-                    // Actualizar la fecha de última actualización
->>>>>>> 78051119
                     game.lastUpdated = new Date();
                     
                     await game.save();
@@ -258,11 +238,6 @@
             } else {
                 logger.warn(`No data available from Steam API for game with appid: ${appid}`);
                 
-<<<<<<< HEAD
-=======
-                // Si el juego existe pero no se pudo obtener información actualizada,
-                // asegurarse de que al menos tenga estructuras vacías para metacritic y recommendations
->>>>>>> 78051119
                 if (game) {
                     if (!game.metacritic) {
                         game.metacritic = { score: null, url: null };
@@ -278,6 +253,8 @@
                     return res.status(404).json({ 
                         error: 'Juego no encontrado',
                         message: 'No se pudo encontrar información para este juego en la API de Steam'
+                        error: 'Juego no encontrado',
+                        message: 'No se pudo encontrar información para este juego en la API de Steam'
                     });
                 }
             }
@@ -286,6 +263,10 @@
         game = await Game.findOne({ appid });
         
         if (!game) {
+            return res.status(404).json({ 
+                error: 'Juego no encontrado',
+                message: 'No se pudo encontrar el juego solicitado en la base de datos'
+            });
             return res.status(404).json({ 
                 error: 'Juego no encontrado',
                 message: 'No se pudo encontrar el juego solicitado en la base de datos'
@@ -308,6 +289,10 @@
             error: 'Error al obtener detalles del juego',
             message: 'Se produjo un error al recuperar los detalles del juego solicitado'
         });
+        res.status(500).json({ 
+            error: 'Error al obtener detalles del juego',
+            message: 'Se produjo un error al recuperar los detalles del juego solicitado'
+        });
     }
 };
 
